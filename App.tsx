--- conflicted
+++ resolved
@@ -42,23 +42,6 @@
     }
   };
 
-<<<<<<< HEAD
-  const startBroadcasting = async () => {
-    try {
-      const user = await IdentityService.getCurrentUser();
-      if (user) {
-        await BLEBroadcastService.start({
-          userId: user.id,
-          displayName: user.displayName,
-        });
-      }
-    } catch (error) {
-      console.error('Failed to start BLE broadcasting', error);
-    }
-  };
-
-  const handleOnboardingComplete = async () => {
-=======
   const checkForUpdates = async () => {
     try {
       if (__DEV__) {
@@ -78,8 +61,21 @@
     }
   };
 
-  const handleOnboardingComplete = () => {
->>>>>>> a0db9347
+  const startBroadcasting = async () => {
+    try {
+      const user = await IdentityService.getCurrentUser();
+      if (user) {
+        await BLEBroadcastService.start({
+          userId: user.id,
+          displayName: user.displayName,
+        });
+      }
+    } catch (error) {
+      console.error('Failed to start BLE broadcasting', error);
+    }
+  };
+
+  const handleOnboardingComplete = async () => {
     setHasIdentity(true);
     await startBroadcasting();
   };
