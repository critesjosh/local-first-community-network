--- conflicted
+++ resolved
@@ -21,11 +21,8 @@
   const [pendingReceived, setPendingReceived] = useState<Connection[]>([]);
   const [pendingSent, setPendingSent] = useState<Connection[]>([]);
   const [refreshing, setRefreshing] = useState(false);
-<<<<<<< HEAD
   const pollIntervalRef = useRef<NodeJS.Timeout | null>(null);
-=======
   const [creatingTest, setCreatingTest] = useState(false);
->>>>>>> c414e04b
 
   const loadConnections = async () => {
     try {
@@ -117,7 +114,6 @@
     navigation.navigate('ConnectionDetail', {connectionId: connection.id});
   };
 
-<<<<<<< HEAD
   const handleAcceptConnection = async (connectionId: string) => {
     try {
       console.log('[ConnectionsScreen] Accept button clicked for:', connectionId.substring(0, 8));
@@ -141,12 +137,14 @@
       }
     } catch (error) {
       console.error('Error rejecting connection:', error);
-=======
+    }
+  };
+
   const handleCreateTestConnection = async () => {
     try {
       setCreatingTest(true);
       const connection = await ConnectionService.createSelfConnection();
-      
+
       if (connection) {
         Alert.alert(
           'Test Connection Created',
@@ -167,7 +165,6 @@
       );
     } finally {
       setCreatingTest(false);
->>>>>>> c414e04b
     }
   };
 
@@ -271,11 +268,6 @@
           <Text style={styles.connectButtonText}>Discover Nearby Profiles</Text>
         </TouchableOpacity>
 
-<<<<<<< HEAD
-        {connections.length === 0 &&
-        pendingReceived.length === 0 &&
-        pendingSent.length === 0 ? (
-=======
         <TouchableOpacity
           style={styles.testButton}
           onPress={handleCreateTestConnection}
@@ -285,8 +277,9 @@
           </Text>
         </TouchableOpacity>
 
-        {connections.length === 0 ? (
->>>>>>> c414e04b
+        {connections.length === 0 &&
+        pendingReceived.length === 0 &&
+        pendingSent.length === 0 ? (
           <View style={styles.placeholder}>
             <Text style={styles.placeholderText}>
               No connections yet. Tap the button above to discover people broadcasting
