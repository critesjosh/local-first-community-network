--- conflicted
+++ resolved
@@ -425,15 +425,6 @@
       return false;
     }
   }
-<<<<<<< HEAD
-=======
-
-  /**
-   * Get pending connections
-   */
-  getPendingConnections(): PendingConnection[] {
-    return Array.from(this.pendingConnections.values());
-  }
 
   /**
    * Create a simulated self-connection for testing
@@ -441,22 +432,23 @@
    */
   async createSelfConnection(): Promise<Connection | null> {
     try {
-      console.log('Creating self-connection for testing...');
+      await log('Creating self-connection for testing...');
 
       // Get current user identity
+      const identity = IdentityService.getCurrentIdentity();
       const currentUser = await IdentityService.getCurrentUser();
-      if (!currentUser) {
+      if (!identity || !currentUser) {
         throw new Error('No current user identity');
       }
 
       // Generate two ECDH key pairs (simulating two devices)
-      const deviceA = await this.keyManager.generateECDHKeyPair();
-      const deviceB = await this.keyManager.generateECDHKeyPair();
+      const deviceAKeys = await ECDHService.generateKeyPair();
+      const deviceBKeys = await ECDHService.generateKeyPair();
 
       // Derive shared secret (A's private key + B's public key)
-      const sharedSecret = await this.keyManager.deriveSharedSecret(
-        deviceA.privateKey,
-        deviceB.publicKey,
+      const sharedSecret = await ECDHService.deriveSharedSecret(
+        deviceAKeys.privateKey,
+        deviceBKeys.publicKey,
       );
 
       // Create connection record with yourself
@@ -466,20 +458,20 @@
         displayName: currentUser.displayName + ' (Test)',
         sharedSecret,
         connectedAt: new Date(),
+        status: 'mutual',
         trustLevel: 'verified',
       };
 
       // Save to database
       await Database.saveConnection(connection);
 
-      console.log('Self-connection created:', connection.id);
+      await log('Self-connection created:', connection.id);
       return connection;
     } catch (error) {
-      console.error('Error creating self-connection:', error);
+      await logError('Error creating self-connection:', error);
       return null;
     }
   }
->>>>>>> c414e04b
 }
 
 export default new ConnectionServiceClass();