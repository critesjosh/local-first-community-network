/**
 * ConnectionService - Manages social relationships established over BLE
 *
 * Handles:
 * - Mutual connections with auto-accept (default) or manual approval
 * - Bidirectional BLE handshake for connection establishment
 * - Storing connection relationships in the local database
 * - Computing shared secrets using ECDH
 */

import {Buffer} from 'buffer';
import BLEManager from './bluetooth/BLEManager';
import Database from './storage/Database';
import IdentityService from './IdentityService';
import ECDHService from './crypto/ECDH';
import {Connection} from '../types/models';
import {ConnectionProfile, ConnectionRequest, ConnectionResponse} from '../types/bluetooth';
import {generateUUID} from '../utils/crypto';
<<<<<<< HEAD
import {log, logError, logWarn} from '../utils/logger';
=======
>>>>>>> 60a50a21

class ConnectionServiceClass {
  /**
   * Initiate a connection request to a discovered device
   * @param deviceId BLE device ID
   * @returns Connection record if successful, null otherwise
   */
  async requestConnection(deviceId: string): Promise<{
    profile: ConnectionProfile;
    connection: Connection;
  } | null> {
    try {
<<<<<<< HEAD
      await log(`Requesting connection to device ${deviceId}...`);
=======
      console.log(`Requesting connection to device ${deviceId}...`);
>>>>>>> 60a50a21

      // Connect to device
      const device = await BLEManager.connectToDevice(deviceId);
      if (!device) {
        throw new Error('Failed to connect to device');
      }

      // Read their profile
      const theirProfile = await BLEManager.readProfile(device);
      if (!theirProfile) {
        await BLEManager.disconnectFromDevice(deviceId);
        throw new Error('Failed to read profile from device');
      }

      // Check if connection already exists
      const existingConnection = await Database.getConnectionByUserId(theirProfile.userId);
      if (existingConnection) {
        await BLEManager.disconnectFromDevice(deviceId);
<<<<<<< HEAD

        // If connection is pending-sent, upgrade to mutual
        // (The fact that they're still broadcasting means they haven't blocked us)
        if (existingConnection.status === 'pending-sent') {
          await log('Found pending-sent connection, upgrading to mutual:', existingConnection.id);
          await Database.updateConnectionStatus(existingConnection.id, 'mutual');
          existingConnection.status = 'mutual';
          await log('Connection upgraded to mutual');
        }

        return {profile: theirProfile, connection: existingConnection};
      }

      // Get current user identity and profile
      const identity = IdentityService.getCurrentIdentity();
      const currentUser = await IdentityService.getCurrentUser();
      if (!identity || !currentUser) {
        throw new Error('No current user identity');
      }

      // Prepare connection request
      const connectionRequest: ConnectionRequest = {
        type: 'connection-request',
        requester: {
          userId: currentUser.id,
          displayName: currentUser.displayName,
          publicKey: Buffer.from(identity.publicKey).toString('base64'),
          profilePhoto: currentUser.profilePhoto,
        },
        timestamp: new Date().toISOString(),
      };

      // Send connection request
      const requestSent = await BLEManager.writeHandshake(device, connectionRequest);
      if (!requestSent) {
        throw new Error('Failed to send connection request');
      }

      await log('Connection request sent, waiting for response...');

      // Wait briefly for response (the responder will write back to our handshake characteristic)
      // If auto-accept is enabled on their side, they'll send response immediately
      await new Promise(resolve => setTimeout(resolve, 2000)); // Wait 2 seconds for response

      // TODO: Derive shared secret later when needed for encryption
      // For now, just store the connection without the shared secret

      // Create connection with pending-sent status
      // Will be upgraded to mutual when responder accepts
      const connection: Connection = {
        id: generateUUID(),
        userId: theirProfile.userId,
        displayName: theirProfile.displayName,
        profilePhoto: theirProfile.profilePhoto,
        sharedSecret: undefined, // Will be derived later when needed
        connectedAt: new Date(),
        status: 'pending-sent',
        trustLevel: 'pending',
      };

      await Database.saveConnection(connection);
      await log('Connection request sent, status: pending-sent:', connection.id);

      await BLEManager.disconnectFromDevice(deviceId);

      return {profile: theirProfile, connection};
    } catch (error) {
      await logError('Error requesting connection:', error);
      return null;
    }
  }

  /**
   * Handle incoming connection request (called by BLE event handler)
   * @param request Connection request from another device
   * @returns Connection response to send back
   */
  async handleConnectionRequest(
    request: ConnectionRequest,
  ): Promise<ConnectionResponse | null> {
    try {
      await log('Handling connection request from:', request.requester.displayName);

      // Check if connection already exists
      const existingConnection = await Database.getConnectionByUserId(
        request.requester.userId,
=======
        console.log('Connection already exists:', existingConnection.id);
        return {profile: theirProfile, connection: existingConnection};
      }

      // Get current user identity and profile
      const identity = IdentityService.getCurrentIdentity();
      const currentUser = await IdentityService.getCurrentUser();
      if (!identity || !currentUser) {
        throw new Error('No current user identity');
      }

      // Prepare connection request
      const connectionRequest: ConnectionRequest = {
        type: 'connection-request',
        requester: {
          userId: currentUser.id,
          displayName: currentUser.displayName,
          publicKey: Buffer.from(identity.publicKey).toString('base64'),
          profilePhoto: currentUser.profilePhoto,
        },
        timestamp: new Date().toISOString(),
      };

      // Send connection request
      const requestSent = await BLEManager.writeHandshake(device, connectionRequest);
      if (!requestSent) {
        throw new Error('Failed to send connection request');
      }

      // Derive shared secret (we have their public key from profile)
      const theirPublicKeyBytes = Buffer.from(theirProfile.publicKey, 'base64');
      const sharedSecret = await ECDHService.deriveSharedSecret(
        identity.privateKey,
        theirPublicKeyBytes,
      );

      // Save connection locally as pending-sent
      const connection: Connection = {
        id: generateUUID(),
        userId: theirProfile.userId,
        displayName: theirProfile.displayName,
        profilePhoto: theirProfile.profilePhoto,
        sharedSecret,
        connectedAt: new Date(),
        status: 'pending-sent',
        trustLevel: 'pending',
      };

      await Database.saveConnection(connection);
      console.log('Connection request saved:', connection.id);

      // TODO: Wait for response from the other device
      // For now, we'll implement fire-and-forget and rely on them sending us a response

      await BLEManager.disconnectFromDevice(deviceId);

      return {profile: theirProfile, connection};
    } catch (error) {
      console.error('Error requesting connection:', error);
      return null;
    }
  }

  /**
   * Handle incoming connection request (called by BLE event handler)
   * @param request Connection request from another device
   * @returns Connection response to send back
   */
  async handleConnectionRequest(
    request: ConnectionRequest,
  ): Promise<ConnectionResponse | null> {
    try {
      console.log('Handling connection request from:', request.requester.displayName);

      // Check if connection already exists
      const existingConnection = await Database.getConnectionByUserId(
        request.requester.userId,
      );
      if (existingConnection) {
        // If connection exists and is pending-sent, upgrade to mutual
        if (existingConnection.status === 'pending-sent') {
          await Database.updateConnectionStatus(existingConnection.id, 'mutual');
          console.log('Upgraded pending-sent to mutual:', existingConnection.id);
        }

        // Return acceptance response with our profile
        return await this.createConnectionResponse('accepted');
      }

      // Get auto-accept setting
      const autoAccept = await Database.getAutoAcceptConnections();

      // Derive shared secret
      const identity = IdentityService.getCurrentIdentity();
      if (!identity) {
        throw new Error('No current user identity');
      }

      const theirPublicKeyBytes = Buffer.from(request.requester.publicKey, 'base64');
      const sharedSecret = await ECDHService.deriveSharedSecret(
        identity.privateKey,
        theirPublicKeyBytes,
>>>>>>> 60a50a21
      );
      if (existingConnection) {
        // If connection exists and is pending-sent, upgrade to mutual
        if (existingConnection.status === 'pending-sent') {
          await Database.updateConnectionStatus(existingConnection.id, 'mutual');
          await log('Upgraded pending-sent to mutual:', existingConnection.id);
        }

        // Return acceptance response with our profile
        return await this.createConnectionResponse('accepted');
      }

      // Get auto-accept setting
      const autoAccept = await Database.getAutoAcceptConnections();

      // TODO: Derive shared secret later when needed for encryption
      // For now, just store the connection without the shared secret

      // Create connection record
      const connection: Connection = {
        id: generateUUID(),
        userId: request.requester.userId,
        displayName: request.requester.displayName,
        profilePhoto: request.requester.profilePhoto,
<<<<<<< HEAD
        sharedSecret: undefined, // Will be derived later when needed
=======
        sharedSecret,
>>>>>>> 60a50a21
        connectedAt: new Date(),
        status: autoAccept ? 'mutual' : 'pending-received',
        trustLevel: 'pending',
      };

      await Database.saveConnection(connection);
<<<<<<< HEAD
      await log(`Connection ${autoAccept ? 'accepted' : 'queued'}:`, connection.id);
=======
      console.log(`Connection ${autoAccept ? 'accepted' : 'queued'}:`, connection.id);
>>>>>>> 60a50a21

      // Return response
      return await this.createConnectionResponse(autoAccept ? 'accepted' : 'pending');
    } catch (error) {
<<<<<<< HEAD
      await logError('Error handling connection request:', error);
=======
      console.error('Error handling connection request:', error);
>>>>>>> 60a50a21
      return null;
    }
  }

  /**
   * Create a connection response with current user's profile
   */
  private async createConnectionResponse(
    status: 'accepted' | 'rejected' | 'pending',
  ): Promise<ConnectionResponse | null> {
    try {
      const identity = IdentityService.getCurrentIdentity();
      const currentUser = await IdentityService.getCurrentUser();
      if (!identity || !currentUser) {
        return null;
      }

      return {
        type: 'connection-response',
        status,
        responder: {
          userId: currentUser.id,
          displayName: currentUser.displayName,
          publicKey: Buffer.from(identity.publicKey).toString('base64'),
          profilePhoto: currentUser.profilePhoto,
        },
        timestamp: new Date().toISOString(),
      };
    } catch (error) {
<<<<<<< HEAD
      await logError('Error creating connection response:', error);
=======
      console.error('Error creating connection response:', error);
>>>>>>> 60a50a21
      return null;
    }
  }

  /**
   * Handle incoming connection response (called by BLE event handler)
   * @param response Connection response from another device
   */
  async handleConnectionResponse(response: ConnectionResponse): Promise<void> {
    try {
<<<<<<< HEAD
      await log('Handling connection response from:', response.responder.displayName);
=======
      console.log('Handling connection response from:', response.responder.displayName);
>>>>>>> 60a50a21

      // Find the pending connection
      const connection = await Database.getConnectionByUserId(response.responder.userId);
      if (!connection) {
<<<<<<< HEAD
        await logWarn('No pending connection found for response');
=======
        console.warn('No pending connection found for response');
>>>>>>> 60a50a21
        return;
      }

      // Update status based on response
      if (response.status === 'accepted') {
        await Database.updateConnectionStatus(connection.id, 'mutual');
<<<<<<< HEAD
        await log('Connection accepted and upgraded to mutual:', connection.id);
      } else if (response.status === 'rejected') {
        await Database.deleteConnection(connection.id);
        await log('Connection rejected and deleted:', connection.id);
      }
      // If pending, leave as-is
    } catch (error) {
      await logError('Error handling connection response:', error);
    }
  }

  /**
   * Manually accept a pending connection request
   * @param connectionId Connection ID to accept
   */
  async acceptConnectionRequest(connectionId: string): Promise<boolean> {
    try {
      await log('Manually accepting connection:', connectionId);

      // Get connection before update
      const connection = await Database.getConnection(connectionId);
      if (!connection) {
        await logError('Connection not found:', connectionId);
        return false;
      }

      await log('Connection before update:', {
        id: connection.id,
        status: connection.status,
        displayName: connection.displayName,
        userId: connection.userId,
      });

      // Update status to mutual
      await Database.updateConnectionStatus(connectionId, 'mutual');
      await log('Database status updated to mutual');

      // Send acceptance response back to requester
      // Note: This is a best-effort attempt - if they're not nearby/advertising, it will fail silently
      try {
        await log('Attempting to notify requester of acceptance...');

        // Create acceptance response
        const response = await this.createConnectionResponse('accepted');
        if (!response) {
          throw new Error('Failed to create response');
        }

        await log('Response created, looking for requester to send notification');

        // Try to find and connect to the requester's device
        // This requires them to still be advertising
        // For now, we'll skip this since it's complex - the requester will see the update
        // when they check their connections list (via polling)

        await log('Manual acceptance complete - requester will see update via polling');
      } catch (error) {
        await logWarn('Could not send BLE notification to requester:', error);
        await log('Requester will see acceptance via polling');
      }

      return true;
    } catch (error) {
      await logError('Error accepting connection:', error);
      return false;
    }
  }

  /**
   * Reject a pending connection request
   * @param connectionId Connection ID to reject
   */
  async rejectConnectionRequest(connectionId: string): Promise<boolean> {
    try {
      await Database.deleteConnection(connectionId);
      await log('Rejected connection:', connectionId);
      // TODO: Send rejection message via BLE if device is nearby
      return true;
    } catch (error) {
      await logError('Error rejecting connection:', error);
      return false;
    }
  }

  /**
   * Get pending received connections (connection requests awaiting approval)
   */
  async getPendingRequests(): Promise<Connection[]> {
    try {
      return await Database.getPendingReceivedConnections();
    } catch (error) {
      await logError('Error getting pending requests:', error);
      return [];
    }
  }

  /**
=======
        console.log('Connection accepted and upgraded to mutual:', connection.id);
      } else if (response.status === 'rejected') {
        await Database.deleteConnection(connection.id);
        console.log('Connection rejected and deleted:', connection.id);
      }
      // If pending, leave as-is
    } catch (error) {
      console.error('Error handling connection response:', error);
    }
  }

  /**
   * Manually accept a pending connection request
   * @param connectionId Connection ID to accept
   */
  async acceptConnectionRequest(connectionId: string): Promise<boolean> {
    try {
      await Database.updateConnectionStatus(connectionId, 'mutual');
      console.log('Manually accepted connection:', connectionId);
      // TODO: Send acceptance message via BLE if device is nearby
      return true;
    } catch (error) {
      console.error('Error accepting connection:', error);
      return false;
    }
  }

  /**
   * Reject a pending connection request
   * @param connectionId Connection ID to reject
   */
  async rejectConnectionRequest(connectionId: string): Promise<boolean> {
    try {
      await Database.deleteConnection(connectionId);
      console.log('Rejected connection:', connectionId);
      // TODO: Send rejection message via BLE if device is nearby
      return true;
    } catch (error) {
      console.error('Error rejecting connection:', error);
      return false;
    }
  }

  /**
   * Get pending received connections (connection requests awaiting approval)
   */
  async getPendingRequests(): Promise<Connection[]> {
    try {
      return await Database.getPendingReceivedConnections();
    } catch (error) {
      console.error('Error getting pending requests:', error);
      return [];
    }
  }

  /**
>>>>>>> 60a50a21
   * Get all connections (followers/following) from database
   */
  async getConnections(): Promise<Connection[]> {
    try {
      return await Database.getConnections();
    } catch (error) {
      await logError('Error getting connections:', error);
      return [];
    }
  }

  /**
   * Check for pending connection status updates by scanning nearby devices
   * This syncs pending-sent connections to mutual if the other party has accepted
   */
  async syncPendingConnections(): Promise<number> {
    try {
      const connections = await Database.getConnections();
      const pendingConnections = connections.filter(c => c.status === 'pending-sent');

      if (pendingConnections.length === 0) {
        await log('No pending connections to sync');
        return 0;
      }

      await log(`Found ${pendingConnections.length} pending connection(s), starting background scan...`);

      // Start scanning for nearby devices
      await BLEManager.startScanning();

      // Wait 3 seconds to discover devices
      await new Promise(resolve => setTimeout(resolve, 3000));

      // Stop scanning
      await BLEManager.stopScanning();

      // Get discovered devices
      const discoveredDevices = BLEManager.getDiscoveredDevices();
      await log(`Background scan found ${discoveredDevices.length} device(s)`);

      let upgradeCount = 0;

      // Check each discovered device against pending connections
      for (const device of discoveredDevices) {
        const payload = device.broadcastPayload;
        if (!payload?.userHashHex) continue;

        // Check if we have a pending connection to this device
        // We need to connect to get their full userId, but we can try connecting
        try {
          const connectedDevice = await BLEManager.connectToDevice(device.deviceId);
          if (!connectedDevice) continue;

          const profile = await BLEManager.readProfile(connectedDevice);
          await BLEManager.disconnectFromDevice(device.deviceId);

          if (!profile) continue;

          // Check if we have a pending-sent connection to this user
          const pendingConnection = pendingConnections.find(c => c.userId === profile.userId);
          if (pendingConnection && pendingConnection.status === 'pending-sent') {
            await log(`Upgrading pending connection to ${profile.displayName} to mutual`);
            await Database.updateConnectionStatus(pendingConnection.id, 'mutual');
            upgradeCount++;
          }
        } catch (error) {
          // Silently continue to next device
          continue;
        }
      }

      await log(`Background sync complete, upgraded ${upgradeCount} connection(s)`);
      return upgradeCount;
    } catch (error) {
      await logError('Error syncing pending connections:', error);
      return 0;
    }
  }

  /**
   * Get connection by user ID
   */
  async getConnectionByUserId(userId: string): Promise<Connection | null> {
    try {
      const connections = await Database.getConnections();
      return connections.find(c => c.userId === userId) || null;
    } catch (error) {
      await logError('Error getting connection:', error);
      return null;
    }
  }

  /**
   * Delete a connection
   */
  async deleteConnection(connectionId: string): Promise<boolean> {
    try {
      await Database.deleteConnection(connectionId);
      await log('Connection deleted:', connectionId);
      return true;
    } catch (error) {
      await logError('Error deleting connection:', error);
      return false;
    }
  }

  /**
<<<<<<< HEAD
   * Create a simulated self-connection for testing
   * This allows testing event sharing without a second device
   */
  async createSelfConnection(): Promise<Connection | null> {
    try {
      await log('Creating self-connection for testing...');

      // Get current user identity
      const identity = IdentityService.getCurrentIdentity();
      const currentUser = await IdentityService.getCurrentUser();
      if (!identity || !currentUser) {
        throw new Error('No current user identity');
      }

      // Generate two ECDH key pairs (simulating two devices)
      const deviceAKeys = await ECDHService.generateKeyPair();
      const deviceBKeys = await ECDHService.generateKeyPair();

      // Derive shared secret (A's private key + B's public key)
      const sharedSecret = await ECDHService.deriveSharedSecret(
        deviceAKeys.privateKey,
        deviceBKeys.publicKey,
      );

      // Create connection record with yourself
      const connection: Connection = {
        id: generateUUID(),
        userId: currentUser.id + '-test', // Append -test to avoid collision
        displayName: currentUser.displayName + ' (Test)',
        sharedSecret,
        connectedAt: new Date(),
        status: 'mutual',
        trustLevel: 'verified',
      };

      // Save to database
      await Database.saveConnection(connection);

      await log('Self-connection created:', connection.id);
      return connection;
    } catch (error) {
      await logError('Error creating self-connection:', error);
      return null;
    }
  }
=======
   * Get pending connections
   */
  async getPendingConnections(): Promise<Connection[]> {
    return await this.getPendingRequests();
  }

>>>>>>> 60a50a21
}

export default new ConnectionServiceClass();<|MERGE_RESOLUTION|>--- conflicted
+++ resolved
@@ -16,10 +16,7 @@
 import {Connection} from '../types/models';
 import {ConnectionProfile, ConnectionRequest, ConnectionResponse} from '../types/bluetooth';
 import {generateUUID} from '../utils/crypto';
-<<<<<<< HEAD
 import {log, logError, logWarn} from '../utils/logger';
-=======
->>>>>>> 60a50a21
 
 class ConnectionServiceClass {
   /**
@@ -32,11 +29,7 @@
     connection: Connection;
   } | null> {
     try {
-<<<<<<< HEAD
       await log(`Requesting connection to device ${deviceId}...`);
-=======
-      console.log(`Requesting connection to device ${deviceId}...`);
->>>>>>> 60a50a21
 
       // Connect to device
       const device = await BLEManager.connectToDevice(deviceId);
@@ -55,7 +48,6 @@
       const existingConnection = await Database.getConnectionByUserId(theirProfile.userId);
       if (existingConnection) {
         await BLEManager.disconnectFromDevice(deviceId);
-<<<<<<< HEAD
 
         // If connection is pending-sent, upgrade to mutual
         // (The fact that they're still broadcasting means they haven't blocked us)
@@ -142,110 +134,6 @@
       // Check if connection already exists
       const existingConnection = await Database.getConnectionByUserId(
         request.requester.userId,
-=======
-        console.log('Connection already exists:', existingConnection.id);
-        return {profile: theirProfile, connection: existingConnection};
-      }
-
-      // Get current user identity and profile
-      const identity = IdentityService.getCurrentIdentity();
-      const currentUser = await IdentityService.getCurrentUser();
-      if (!identity || !currentUser) {
-        throw new Error('No current user identity');
-      }
-
-      // Prepare connection request
-      const connectionRequest: ConnectionRequest = {
-        type: 'connection-request',
-        requester: {
-          userId: currentUser.id,
-          displayName: currentUser.displayName,
-          publicKey: Buffer.from(identity.publicKey).toString('base64'),
-          profilePhoto: currentUser.profilePhoto,
-        },
-        timestamp: new Date().toISOString(),
-      };
-
-      // Send connection request
-      const requestSent = await BLEManager.writeHandshake(device, connectionRequest);
-      if (!requestSent) {
-        throw new Error('Failed to send connection request');
-      }
-
-      // Derive shared secret (we have their public key from profile)
-      const theirPublicKeyBytes = Buffer.from(theirProfile.publicKey, 'base64');
-      const sharedSecret = await ECDHService.deriveSharedSecret(
-        identity.privateKey,
-        theirPublicKeyBytes,
-      );
-
-      // Save connection locally as pending-sent
-      const connection: Connection = {
-        id: generateUUID(),
-        userId: theirProfile.userId,
-        displayName: theirProfile.displayName,
-        profilePhoto: theirProfile.profilePhoto,
-        sharedSecret,
-        connectedAt: new Date(),
-        status: 'pending-sent',
-        trustLevel: 'pending',
-      };
-
-      await Database.saveConnection(connection);
-      console.log('Connection request saved:', connection.id);
-
-      // TODO: Wait for response from the other device
-      // For now, we'll implement fire-and-forget and rely on them sending us a response
-
-      await BLEManager.disconnectFromDevice(deviceId);
-
-      return {profile: theirProfile, connection};
-    } catch (error) {
-      console.error('Error requesting connection:', error);
-      return null;
-    }
-  }
-
-  /**
-   * Handle incoming connection request (called by BLE event handler)
-   * @param request Connection request from another device
-   * @returns Connection response to send back
-   */
-  async handleConnectionRequest(
-    request: ConnectionRequest,
-  ): Promise<ConnectionResponse | null> {
-    try {
-      console.log('Handling connection request from:', request.requester.displayName);
-
-      // Check if connection already exists
-      const existingConnection = await Database.getConnectionByUserId(
-        request.requester.userId,
-      );
-      if (existingConnection) {
-        // If connection exists and is pending-sent, upgrade to mutual
-        if (existingConnection.status === 'pending-sent') {
-          await Database.updateConnectionStatus(existingConnection.id, 'mutual');
-          console.log('Upgraded pending-sent to mutual:', existingConnection.id);
-        }
-
-        // Return acceptance response with our profile
-        return await this.createConnectionResponse('accepted');
-      }
-
-      // Get auto-accept setting
-      const autoAccept = await Database.getAutoAcceptConnections();
-
-      // Derive shared secret
-      const identity = IdentityService.getCurrentIdentity();
-      if (!identity) {
-        throw new Error('No current user identity');
-      }
-
-      const theirPublicKeyBytes = Buffer.from(request.requester.publicKey, 'base64');
-      const sharedSecret = await ECDHService.deriveSharedSecret(
-        identity.privateKey,
-        theirPublicKeyBytes,
->>>>>>> 60a50a21
       );
       if (existingConnection) {
         // If connection exists and is pending-sent, upgrade to mutual
@@ -270,31 +158,19 @@
         userId: request.requester.userId,
         displayName: request.requester.displayName,
         profilePhoto: request.requester.profilePhoto,
-<<<<<<< HEAD
         sharedSecret: undefined, // Will be derived later when needed
-=======
-        sharedSecret,
->>>>>>> 60a50a21
         connectedAt: new Date(),
         status: autoAccept ? 'mutual' : 'pending-received',
         trustLevel: 'pending',
       };
 
       await Database.saveConnection(connection);
-<<<<<<< HEAD
       await log(`Connection ${autoAccept ? 'accepted' : 'queued'}:`, connection.id);
-=======
-      console.log(`Connection ${autoAccept ? 'accepted' : 'queued'}:`, connection.id);
->>>>>>> 60a50a21
 
       // Return response
       return await this.createConnectionResponse(autoAccept ? 'accepted' : 'pending');
     } catch (error) {
-<<<<<<< HEAD
       await logError('Error handling connection request:', error);
-=======
-      console.error('Error handling connection request:', error);
->>>>>>> 60a50a21
       return null;
     }
   }
@@ -324,11 +200,7 @@
         timestamp: new Date().toISOString(),
       };
     } catch (error) {
-<<<<<<< HEAD
       await logError('Error creating connection response:', error);
-=======
-      console.error('Error creating connection response:', error);
->>>>>>> 60a50a21
       return null;
     }
   }
@@ -339,27 +211,18 @@
    */
   async handleConnectionResponse(response: ConnectionResponse): Promise<void> {
     try {
-<<<<<<< HEAD
       await log('Handling connection response from:', response.responder.displayName);
-=======
-      console.log('Handling connection response from:', response.responder.displayName);
->>>>>>> 60a50a21
 
       // Find the pending connection
       const connection = await Database.getConnectionByUserId(response.responder.userId);
       if (!connection) {
-<<<<<<< HEAD
         await logWarn('No pending connection found for response');
-=======
-        console.warn('No pending connection found for response');
->>>>>>> 60a50a21
         return;
       }
 
       // Update status based on response
       if (response.status === 'accepted') {
         await Database.updateConnectionStatus(connection.id, 'mutual');
-<<<<<<< HEAD
         await log('Connection accepted and upgraded to mutual:', connection.id);
       } else if (response.status === 'rejected') {
         await Database.deleteConnection(connection.id);
@@ -457,64 +320,6 @@
   }
 
   /**
-=======
-        console.log('Connection accepted and upgraded to mutual:', connection.id);
-      } else if (response.status === 'rejected') {
-        await Database.deleteConnection(connection.id);
-        console.log('Connection rejected and deleted:', connection.id);
-      }
-      // If pending, leave as-is
-    } catch (error) {
-      console.error('Error handling connection response:', error);
-    }
-  }
-
-  /**
-   * Manually accept a pending connection request
-   * @param connectionId Connection ID to accept
-   */
-  async acceptConnectionRequest(connectionId: string): Promise<boolean> {
-    try {
-      await Database.updateConnectionStatus(connectionId, 'mutual');
-      console.log('Manually accepted connection:', connectionId);
-      // TODO: Send acceptance message via BLE if device is nearby
-      return true;
-    } catch (error) {
-      console.error('Error accepting connection:', error);
-      return false;
-    }
-  }
-
-  /**
-   * Reject a pending connection request
-   * @param connectionId Connection ID to reject
-   */
-  async rejectConnectionRequest(connectionId: string): Promise<boolean> {
-    try {
-      await Database.deleteConnection(connectionId);
-      console.log('Rejected connection:', connectionId);
-      // TODO: Send rejection message via BLE if device is nearby
-      return true;
-    } catch (error) {
-      console.error('Error rejecting connection:', error);
-      return false;
-    }
-  }
-
-  /**
-   * Get pending received connections (connection requests awaiting approval)
-   */
-  async getPendingRequests(): Promise<Connection[]> {
-    try {
-      return await Database.getPendingReceivedConnections();
-    } catch (error) {
-      console.error('Error getting pending requests:', error);
-      return [];
-    }
-  }
-
-  /**
->>>>>>> 60a50a21
    * Get all connections (followers/following) from database
    */
   async getConnections(): Promise<Connection[]> {
@@ -622,60 +427,12 @@
   }
 
   /**
-<<<<<<< HEAD
-   * Create a simulated self-connection for testing
-   * This allows testing event sharing without a second device
-   */
-  async createSelfConnection(): Promise<Connection | null> {
-    try {
-      await log('Creating self-connection for testing...');
-
-      // Get current user identity
-      const identity = IdentityService.getCurrentIdentity();
-      const currentUser = await IdentityService.getCurrentUser();
-      if (!identity || !currentUser) {
-        throw new Error('No current user identity');
-      }
-
-      // Generate two ECDH key pairs (simulating two devices)
-      const deviceAKeys = await ECDHService.generateKeyPair();
-      const deviceBKeys = await ECDHService.generateKeyPair();
-
-      // Derive shared secret (A's private key + B's public key)
-      const sharedSecret = await ECDHService.deriveSharedSecret(
-        deviceAKeys.privateKey,
-        deviceBKeys.publicKey,
-      );
-
-      // Create connection record with yourself
-      const connection: Connection = {
-        id: generateUUID(),
-        userId: currentUser.id + '-test', // Append -test to avoid collision
-        displayName: currentUser.displayName + ' (Test)',
-        sharedSecret,
-        connectedAt: new Date(),
-        status: 'mutual',
-        trustLevel: 'verified',
-      };
-
-      // Save to database
-      await Database.saveConnection(connection);
-
-      await log('Self-connection created:', connection.id);
-      return connection;
-    } catch (error) {
-      await logError('Error creating self-connection:', error);
-      return null;
-    }
-  }
-=======
    * Get pending connections
    */
   async getPendingConnections(): Promise<Connection[]> {
     return await this.getPendingRequests();
   }
 
->>>>>>> 60a50a21
 }
 
 export default new ConnectionServiceClass();